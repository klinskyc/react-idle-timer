--- conflicted
+++ resolved
@@ -6,14 +6,9 @@
  *
  */
 
-<<<<<<< HEAD
 import React, { Component } from 'react';
 import PropTypes from 'prop-types';
-import moment from 'moment';
-=======
-import React, { Component, PropTypes } from 'react';
 import format from 'date-fns/format'
->>>>>>> d11172e9
 import bindAll from 'lodash.bindall';
 
 export default class IdleTimer extends Component {
