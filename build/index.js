'use strict';

Object.defineProperty(exports, "__esModule", {
  value: true
});

var _createClass = function () { function defineProperties(target, props) { for (var i = 0; i < props.length; i++) { var descriptor = props[i]; descriptor.enumerable = descriptor.enumerable || false; descriptor.configurable = true; if ("value" in descriptor) descriptor.writable = true; Object.defineProperty(target, descriptor.key, descriptor); } } return function (Constructor, protoProps, staticProps) { if (protoProps) defineProperties(Constructor.prototype, protoProps); if (staticProps) defineProperties(Constructor, staticProps); return Constructor; }; }();

var _react = require('react');

var _react2 = _interopRequireDefault(_react);

<<<<<<< HEAD
var _format = require('date-fns/format');
=======
var _propTypes = require('prop-types');

var _propTypes2 = _interopRequireDefault(_propTypes);

var _format = require('date-fns/format');

var _format2 = _interopRequireDefault(_format);
>>>>>>> b64fa3e2

var _format2 = _interopRequireDefault(_format);

function _interopRequireDefault(obj) { return obj && obj.__esModule ? obj : { default: obj }; }

function _classCallCheck(instance, Constructor) { if (!(instance instanceof Constructor)) { throw new TypeError("Cannot call a class as a function"); } }

function _possibleConstructorReturn(self, call) { if (!self) { throw new ReferenceError("this hasn't been initialised - super() hasn't been called"); } return call && (typeof call === "object" || typeof call === "function") ? call : self; }

function _inherits(subClass, superClass) { if (typeof superClass !== "function" && superClass !== null) { throw new TypeError("Super expression must either be null or a function, not " + typeof superClass); } subClass.prototype = Object.create(superClass && superClass.prototype, { constructor: { value: subClass, enumerable: false, writable: true, configurable: true } }); if (superClass) Object.setPrototypeOf ? Object.setPrototypeOf(subClass, superClass) : subClass.__proto__ = superClass; } /**
                                                                                                                                                                                                                                                                                                                                                                                                                                                                                                                * React Idle Timer
                                                                                                                                                                                                                                                                                                                                                                                                                                                                                                                *
                                                                                                                                                                                                                                                                                                                                                                                                                                                                                                                * @author  Randy Lebeau
                                                                                                                                                                                                                                                                                                                                                                                                                                                                                                                * @class   IdleTimer
                                                                                                                                                                                                                                                                                                                                                                                                                                                                                                                *
                                                                                                                                                                                                                                                                                                                                                                                                                                                                                                                */

var IdleTimer = function (_Component) {
  _inherits(IdleTimer, _Component);

  function IdleTimer() {
    var _ref;

    var _temp, _this, _ret;

    _classCallCheck(this, IdleTimer);

<<<<<<< HEAD
    for (var _len = arguments.length, args = Array(_len), _key = 0; _key < _len; _key++) {
      args[_key] = arguments[_key];
    }
=======
    var _this = _possibleConstructorReturn(this, (IdleTimer.__proto__ || Object.getPrototypeOf(IdleTimer)).call(this, props));
>>>>>>> b64fa3e2

    return _ret = (_temp = (_this = _possibleConstructorReturn(this, (_ref = IdleTimer.__proto__ || Object.getPrototypeOf(IdleTimer)).call.apply(_ref, [this].concat(args))), _this), _this.state = {
      idle: false,
      oldDate: +new Date(),
      lastActive: +new Date(),
      remaining: null,
      tId: null,
      pageX: null,
      pageY: null
    }, _this._toggleIdleState = function () {
      // Set the state
      _this.setState({
        idle: !_this.state.idle
      });

      // Fire the appropriate action
      if (!_this.state.idle) _this.props.activeAction();else _this.props.idleAction();
    }, _this._handleEvent = function (e) {

      // Already idle, ignore events
      if (_this.state.remaining) return;

      // Mousemove event
      if (e.type === 'mousemove') {
        // if coord are same, it didn't move
        if (e.pageX === _this.state.pageX && e.pageY === _this.state.pageY) return;
        // if coord don't exist how could it move
        if (typeof e.pageX === 'undefined' && typeof e.pageY === 'undefined') return;
        // under 200 ms is hard to do, and you would have to stop, as continuous activity will bypass this
        var elapsed = +new Date() - _this.state.oldDate;
        if (elapsed < 200) return;
      }

      // clear any existing timeout
      clearTimeout(_this.state.tId);

      // if the idle timer is enabled, flip
      if (_this.state.idle) _this._toggleIdleState(e);

      _this.setState({
        lastActive: +new Date() // store when user was last active

        , pageX: e.pageX // update mouse coord

        , pageY: e.pageY,
        tId: setTimeout(_this._toggleIdleState, _this.props.timeout) // set a new timeout
      });
    }, _this.reset = function () {
      // reset timers
      clearTimeout(_this.state.tId);

      // reset settings
      _this.setState({
        idle: false,
        oldDate: +new Date(),
        lastActive: _this.state.oldDate,
        remaining: null,
        tId: setTimeout(_this._toggleIdleState, _this.props.timeout)
      });
    }, _this.pause = function () {
      // this is already paused
      if (_this.state.remaining !== null) return;

      // clear any existing timeout
      clearTimeout(_this.state.tId);

      // define how much is left on the timer
      _this.setState({
        remaining: _this.props.timeout - (+new Date() - _this.state.oldDate)
      });
    }, _this.resume = function () {
      // this isn't paused yet
      if (_this.state.remaining === null) return;

      // start timer and clear remaining
      if (!_this.state.idle) {
        _this.setState({
          tId: setTimeout(_this._toggleIdleState, _this.state.remaining),
          remaining: null
        });
      }
    }, _this.getRemainingTime = function () {
      // If idle there is no time remaining
      if (_this.state.idle) return 0;

      // If its paused just return that
      if (_this.state.remaining != null) return _this.state.remaining;

      // Determine remaining, if negative idle didn't finish flipping, just return 0
      var remaining = _this.props.timeout - (+new Date() - _this.state.lastActive);
      if (remaining < 0) remaining = 0;

      // If this is paused return that number, else return current remaining
      return remaining;
    }, _this.getElapsedTime = function () {
      return +new Date() - _this.state.oldDate;
    }, _this.getLastActiveTime = function () {
      if (_this.props.format) return (0, _format2.default)(_this.state.lastActive, _this.props.format);
      return _this.state.lastActive;
    }, _this.isIdle = function () {
      return _this.state.idle;
    }, _temp), _possibleConstructorReturn(_this, _ret);
  }

  _createClass(IdleTimer, [{
    key: 'componentWillMount',
    value: function componentWillMount() {
      var _this2 = this;

      this.props.events.forEach(function (e) {
        return _this2.props.element.addEventListener(e, _this2._handleEvent);
      });
    }
  }, {
    key: 'componentDidMount',
    value: function componentDidMount() {
      if (this.props.startOnLoad) this.reset();
    }
  }, {
    key: 'componentWillUnmount',
    value: function componentWillUnmount() {
      var _this3 = this;

      // Clear timeout to prevent delayed state changes
      clearTimeout(this.state.tId);
      // Unbind all events
      this.props.events.forEach(function (e) {
        return _this3.props.element.removeEventListener(e, _this3._handleEvent);
      });
    }
  }, {
    key: 'render',
    value: function render() {
      return this.props.children ? this.props.children : null;
    }

    /////////////////////
    // Private Methods //
    /////////////////////

    /**
     * Toggles the idle state and calls the proper action
     *
     * @return {void}
     *
     */

    /**
     * Event handler for supported event types
     *
     * @param  {Object} e event object
     * @return {void}
     *
     */


    ////////////////
    // Public API //
    ////////////////

    /**
     * Restore initial settings and restart timer
     *
     * @return {Void}
     *
     */

    /**
     * Store remaining time and stop timer.
     * You can pause from idle or active state.
     *
     * @return {Void}
     *
     */


    /**
     * Resumes a stopped timer
     *
     * @return {Void}
     *
     */


    /**
     * Time remaining before idle
     *
     * @return {Number} Milliseconds remaining
     *
     */


    /**
     * How much time has elapsed
     *
     * @return {Timestamp}
     *
     */


    /**
     * Last time the user was active
     *
     * @return {Timestamp}
     *
     */

<<<<<<< HEAD
=======
  }, {
    key: 'getLastActiveTime',
    value: function getLastActiveTime() {
      if (this.props.format) return (0, _format2.default)(this.state.lastActive, this.props.format);
      return this.state.lastActive;
    }
>>>>>>> b64fa3e2

    /**
     * Is the user idle
     *
     * @return {Boolean}
     *
     */

  }]);

  return IdleTimer;
}(_react.Component);

IdleTimer.propTypes = {
  timeout: _propTypes2.default.number, // Activity timeout
  events: _propTypes2.default.arrayOf(_propTypes2.default.string), // Activity events to bind
  idleAction: _propTypes2.default.func, // Action to call when user becomes inactive
  activeAction: _propTypes2.default.func, // Action to call when user becomes active
  element: _propTypes2.default.oneOfType([_propTypes2.default.object, _propTypes2.default.string]), // Element ref to watch activty on
  format: _propTypes2.default.string,
  startOnLoad: _propTypes2.default.bool
};
IdleTimer.defaultProps = {
  timeout: 1000 * 60 * 20, // 20 minutes
  events: ['mousemove', 'keydown', 'wheel', 'DOMMouseScroll', 'mouseWheel', 'mousedown', 'touchstart', 'touchmove', 'MSPointerDown', 'MSPointerMove'],
  idleAction: function idleAction() {},
  activeAction: function activeAction() {},
  element: document,
  startOnLoad: true
};
exports.default = IdleTimer;<|MERGE_RESOLUTION|>--- conflicted
+++ resolved
@@ -10,17 +10,13 @@
 
 var _react2 = _interopRequireDefault(_react);
 
-<<<<<<< HEAD
+var _propTypes = require('prop-types');
+
+var _propTypes2 = _interopRequireDefault(_propTypes);
+
 var _format = require('date-fns/format');
-=======
-var _propTypes = require('prop-types');
-
-var _propTypes2 = _interopRequireDefault(_propTypes);
-
-var _format = require('date-fns/format');
 
 var _format2 = _interopRequireDefault(_format);
->>>>>>> b64fa3e2
 
 var _format2 = _interopRequireDefault(_format);
 
@@ -48,13 +44,9 @@
 
     _classCallCheck(this, IdleTimer);
 
-<<<<<<< HEAD
     for (var _len = arguments.length, args = Array(_len), _key = 0; _key < _len; _key++) {
       args[_key] = arguments[_key];
     }
-=======
-    var _this = _possibleConstructorReturn(this, (IdleTimer.__proto__ || Object.getPrototypeOf(IdleTimer)).call(this, props));
->>>>>>> b64fa3e2
 
     return _ret = (_temp = (_this = _possibleConstructorReturn(this, (_ref = IdleTimer.__proto__ || Object.getPrototypeOf(IdleTimer)).call.apply(_ref, [this].concat(args))), _this), _this.state = {
       idle: false,
@@ -261,16 +253,6 @@
      * @return {Timestamp}
      *
      */
-
-<<<<<<< HEAD
-=======
-  }, {
-    key: 'getLastActiveTime',
-    value: function getLastActiveTime() {
-      if (this.props.format) return (0, _format2.default)(this.state.lastActive, this.props.format);
-      return this.state.lastActive;
-    }
->>>>>>> b64fa3e2
 
     /**
      * Is the user idle
