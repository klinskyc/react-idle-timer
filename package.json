--- conflicted
+++ resolved
@@ -34,13 +34,7 @@
     "url": "https://github.com/supremetechnopriest/react-idle-timer.git"
   },
   "dependencies": {
-<<<<<<< HEAD
     "date-fns": "^1.24.0"
-=======
-    "date-fns": "^1.28.5",
-    "in-publish": "^2.0.0",
-    "lodash.bindall": "^3.1.0"
->>>>>>> b64fa3e2
   },
   "peerDependencies": {
     "react": "^15.x.x",
